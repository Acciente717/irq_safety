--- conflicted
+++ resolved
@@ -140,13 +140,8 @@
     /// }
     ///
     /// ```
-<<<<<<< HEAD
-    pub fn lock(&self) -> MutexIrqSafeGuard<T>
-    {
-=======
     #[inline(always)]
     pub fn lock(&self) -> MutexIrqSafeGuard<T> {
->>>>>>> 598d7144
         loop {
             match self.try_lock() {
                 Some(guard) => return guard,
@@ -179,13 +174,8 @@
 
     /// Tries to lock the MutexIrqSafe. If it is already locked, it will return None. Otherwise it returns
     /// a guard within Some.
-<<<<<<< HEAD
-    pub fn try_lock(&self) -> Option<MutexIrqSafeGuard<T>>
-    {
-=======
     #[inline(always)]
     pub fn try_lock(&self) -> Option<MutexIrqSafeGuard<T>> {
->>>>>>> 598d7144
         if self.lock.is_locked() { return None; }
         let held_irq = hold_interrupts();
         self.lock.try_lock().map(|guard| MutexIrqSafeGuard {
